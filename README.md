--- conflicted
+++ resolved
@@ -1,10 +1,5 @@
 # BrainFlow
 
-<<<<<<< HEAD
-## [Documentation, Contributing guide and other information](https://brainflow.readthedocs.io/)
-
-Brainflow is a library intended to obtain, parse and analyze EEG\EMG\ECG... data from any BCI board.
-=======
 BrainFlow is a library intended to obtain, parse and analyze EEG, EMG, ECG and other kinds of data from biosensors.
 
 #### Advantages of BrainFlow:
@@ -21,9 +16,8 @@
     * Code to read data and to perform signal processing is implemented only once in C/C++, bindings just call C/C++ methods
     * Powerful CI/CD system which runs integrations tests for each commit automatically using BrainFlow's Emulator
     * Simplified process to add new boards and methods
->>>>>>> 619bdf2e
 
-It provides a **uniform API for all supported boards**, it means that you can switch boards without any changes in code, also if you add your board to BrainFlow it will work with almost all applications built on top on BrainFlow from the box. Also there is **powerfull API to perform signal processing** which you can use even without BCI headset.
+## [BrainFlow Docs, Dev and User guides and other information](https://brainflow.readthedocs.io)
 
 ## Build status
 
@@ -40,13 +34,6 @@
 
 [![Build status](https://ci.appveyor.com/api/projects/status/4gr8uy65f86eh2b5/branch/master?svg=true)](https://ci.appveyor.com/project/Andrey1994/brainflow/branch/master)
 
-## Extend BrainFLow SDK
-
-*We will be glad to add new boards, signal processing methods and new features to BrainFlow SDK.*
-*For more information about process of adding new features to BrainFlow read* [this](https://brainflow.readthedocs.io/en/stable/BrainFlowDev.html)
-
-*Also we can help you to integrate BrainFlow SDK to your apps, fromeworks etc.*
-
 ## Brainflow Bindings
 We support bindings for:
 * [Python](./python-package)
