sudo: required
dist: xenial

os:
  - linux
  - osx

osx_image: xcode9.4

services:
  - docker

env:
  global:
    - secure: hRHTlAuSUqjjgUuCKDaCWYCPOdEYgnz4JOEuglaG6NnbLNx/UxWR9alxk41kdwLGH7cmN/Z7ZFWLffA0m49j3mKiNwY7fscHg7iyCTkwhfOK0F8PbYs23NqSW8dedkivwE/YC6QO8ElOO8RhqMmNZJO77v2XRmZfU4btfw40uyX3jkbyZjnj6a0SDzCWK8zCQxoaG3YPml1gsdn5QZ5hUMY79GAnVeufNJXjPNRwVZnSBD/2c95S64b6Slsx2XoTNXDUgzJFncCbmeYZGMgNbUWBG8968ew3Ck+TNG2oiH8Y8FZHgeKayJqNLC1QvRsgdiqBCci5Ve6+s8mVxikhdgYGJJXcn7G9vW2BV71U6YryRRyZPUUyj2vwAzZwSiiasQGLe0o1MEFuV/gN7M6p4m07XDYDXQogImVruvYbQXwk223/7IqnDkeHg1jzrxlx4nBgEddZKSlASG+l+2kw68XC6efB4Fm6kOId0MP00wG6PzhtywfGwIOML0QWof+XCCv8sUBz2aTLN1KXw/Bnsl5kRfAXwvDNYGMA3j1u5tCw9762qY9loenWLC/7+IZTnc4QHgCW3ZjSL0CQfMkOsGIP5fzKBeSt8/aXpXhNeEad3qkcSMeGDbs1a11zn2oKjjd0YyjoXj/GvefZe7a4tOWbBqF6ow9w6UjwCHwftM8=
    - secure: o4T5hXAk2mQHYLjZ+Yr/JwMkgfe5gvjm8XLVIJ4BNsO0OpW7oXQ5Hcw8nKYlF3HEGjHkdW+nHeKFtYivI32Yu6QYvUQK0Titp91LELPKgMpz8IvpksI3SbAyQOw6trDhoV/3r0kBT2Xjw2Q8aXjH9e55Ogw6G+MhiKCJL3/y8ECofjssPNaSAJO9AEbG658KMRYL9BTjMkLJlhkeaIwTvPMWBGdIpMIll6uD1xa0iMaB1taWT0oEapuY8rygF10YgKOrsRf/P5kfd742MxdJkbMhOQcgXb6SK7yjkGp6gMbv5rktpCK+7UfQQC8ibmoI/JMjeKDLoB6eVIbWMGBHcfcgWFqIFq4sT39kCl4ZbZZ+MU77mCVqq6UA6Vy/n8tbSICJvjkaBa//6pu+oAWYsTFFLN6beAxDB1RsS78m+ejMznPX2v2KI2bHmZp2qXRdN7csp6nCXJl1b3rWhrKuIdmhS5PFAvuCXMDxpOSPhNdEa8akonISy7SGQL4jgoINsLpRrKQFpLHzcan8UHQVVg4UuRugqZ2pYYoUaP2YMbjOKg1VgKZjALlFiNIKRqlDLNT24gakSJ9OFAU45TXE8gUEpA6JyfQuP6fwrD9TwhAdLSxjQkfNT0X3Nd/aAu4AxPNI7Ra0eoIW8/O+WvVT8jK0Qfg8bH0nMIYRgVPcbmc=

language: java

addons:
  apt:
    packages:
      - maven
      - python3
      - python3-setuptools
      - python3-pip
      - r-base
      - libxml2-dev
      - valgrind
  homebrew:
    packages:
      - r
    update: true

install:
  - sudo pip3 install --upgrade pip
  - sudo pip3 install cmake==3.13.0
  - sudo -H pip3 install --upgrade setuptools wheel virtualenv
  - sudo -H pip3 install $TRAVIS_BUILD_DIR/emulator
  # install required packages for R
  - sudo -H R --vanilla -e 'install.packages("knitr", repos="http://cran.us.r-project.org")'
  - sudo -H R --vanilla -e 'install.packages("reticulate", repos="http://cran.us.r-project.org")'

before_script:
  # need to build in manylinux docker container!
  - if [ "$TRAVIS_OS_NAME" = "linux" ]; then
      docker pull dockcross/manylinux-x64 ;
    fi
    # for all tests except C++ we need libraries built inside docker and we need them for production
    # for C++ test we need libs to be compiled in the same env as test
  - if [ "$TRAVIS_OS_NAME" = "linux" ]; then
      cd $TRAVIS_BUILD_DIR && mkdir build_outside && cd build_outside && cmake -DCMAKE_INSTALL_PREFIX=$TRAVIS_BUILD_DIR/installed .. && sudo -H make && make install;
    fi
  - if [ "$TRAVIS_OS_NAME" = "linux" ]; then
      docker run -e TRAVIS_BUILD_DIR=$TRAVIS_BUILD_DIR -v $TRAVIS_BUILD_DIR:$TRAVIS_BUILD_DIR dockcross/manylinux-x64 /bin/bash -c "/opt/python/cp36-cp36m/bin/pip3.6 install cmake==3.13.0 && cd $TRAVIS_BUILD_DIR && mkdir build && cd build && cmake -DCMAKE_INSTALL_PREFIX=$TRAVIS_BUILD_DIR/installed_docker .. && make && make install" ;
    fi
  # build for mac
  - if [ "$TRAVIS_OS_NAME" = "osx" ]; then
      cd $TRAVIS_BUILD_DIR && mkdir build && cd build && cmake -DCMAKE_INSTALL_PREFIX=$TRAVIS_BUILD_DIR/installed .. && make && make install ;
    fi
  - sudo -H pip3 install $TRAVIS_BUILD_DIR/python-package
  - cd $TRAVIS_BUILD_DIR/r-package/brainflow && sudo -H R CMD build . && sudo -H R CMD INSTALL brainflow_0.0.0.9000.tar.gz
  - cd $TRAVIS_BUILD_DIR/tests/cpp && mkdir build && cd build && cmake -DCMAKE_PREFIX_PATH=$TRAVIS_BUILD_DIR/installed .. && make
  - cd $TRAVIS_BUILD_DIR && cd java-package/brainflow && mvn package

script:
  # tests for cyton
  - sudo -H python3 $TRAVIS_BUILD_DIR/emulator/brainflow_emulator/cyton_linux.py python3 $TRAVIS_BUILD_DIR/tests/python/brainflow_get_data.py --log --board-id 0 --serial-port
  - sudo -H python3 $TRAVIS_BUILD_DIR/emulator/brainflow_emulator/cyton_linux.py python3 $TRAVIS_BUILD_DIR/tests/python/brainflow_multiboard_get_data.py --log --board-id 0 --serial-port
  - LD_LIBRARY_PATH=$LD_LIBRARY_PATH:$TRAVIS_BUILD_DIR/installed/lib python3 $TRAVIS_BUILD_DIR/emulator/brainflow_emulator/cyton_linux.py $TRAVIS_BUILD_DIR/tests/cpp/build/test_get_data --board-id 0 --serial-port
  - if [ `which valgrind` ]; then
      LD_LIBRARY_PATH=$LD_LIBRARY_PATH:$TRAVIS_BUILD_DIR/installed/lib python3 $TRAVIS_BUILD_DIR/emulator/brainflow_emulator/cyton_linux.py valgrind --error-exitcode=1 --leak-check=full $TRAVIS_BUILD_DIR/tests/cpp/build/test_get_data --board-id 0 --serial-port ;
    fi
  # tests for synthetic board
  - python3 $TRAVIS_BUILD_DIR/tests/python/brainflow_get_data.py --log --board-id -1
  - LD_LIBRARY_PATH=$LD_LIBRARY_PATH:$TRAVIS_BUILD_DIR/installed/lib $TRAVIS_BUILD_DIR/tests/cpp/build/test_get_data --board-id -1
  - Rscript $TRAVIS_BUILD_DIR/tests/r/brainflow_get_data.R
  # tests for cyton daisy
  - sudo -H python3 $TRAVIS_BUILD_DIR/emulator/brainflow_emulator/cyton_linux.py python3 $TRAVIS_BUILD_DIR/tests/python/brainflow_get_data.py --log --board-id 2 --serial-port 
  - LD_LIBRARY_PATH=$LD_LIBRARY_PATH:$TRAVIS_BUILD_DIR/installed/lib python3 $TRAVIS_BUILD_DIR/emulator/brainflow_emulator/cyton_linux.py $TRAVIS_BUILD_DIR/tests/cpp/build/test_get_data --board-id 2 --serial-port
  - if [ `which valgrind` ]; then
      LD_LIBRARY_PATH=$LD_LIBRARY_PATH:$TRAVIS_BUILD_DIR/installed/lib python3 $TRAVIS_BUILD_DIR/emulator/brainflow_emulator/cyton_linux.py valgrind --error-exitcode=1 --leak-check=full $TRAVIS_BUILD_DIR/tests/cpp/build/test_get_data --board-id 2 --serial-port ;
    fi
  # tests for novaxr
  - sudo -H python3 $TRAVIS_BUILD_DIR/emulator/brainflow_emulator/novaxr_udp.py python3 $TRAVIS_BUILD_DIR/tests/python/brainflow_get_data.py --board-id 3 --ip-address 127.0.0.1 --ip-protocol 1
  - LD_LIBRARY_PATH=$LD_LIBRARY_PATH:$TRAVIS_BUILD_DIR/installed/lib python3 $TRAVIS_BUILD_DIR/emulator/brainflow_emulator/novaxr_udp.py $TRAVIS_BUILD_DIR/tests/cpp/build/test_get_data --board-id 3 --ip-address 127.0.0.1 --ip-protocol 1
  - if [ `which valgrind` ]; then
      LD_LIBRARY_PATH=$LD_LIBRARY_PATH:$TRAVIS_BUILD_DIR/installed/lib python3 $TRAVIS_BUILD_DIR/emulator/brainflow_emulator/novaxr_udp.py valgrind --error-exitcode=1 --leak-check=full $TRAVIS_BUILD_DIR/tests/cpp/build/test_get_data --board-id 3 --ip-address 127.0.0.1 --ip-protocol 1 ;
    fi
  # tests for wifi shield, fails on macos due to an issue in emulator
  - if [ "$TRAVIS_OS_NAME" = "linux" ]; then
      sudo -H python3 $TRAVIS_BUILD_DIR/emulator/brainflow_emulator/wifi_shield_emulator.py python3 $TRAVIS_BUILD_DIR/tests/python/brainflow_get_data.py --log --board-id 4 --ip-address 127.0.0.1 --ip-protocol 2 --ip-port 17982 ;
    fi

<<<<<<< HEAD
# deploy only in openbci's fork
#after_success:
#  - sudo -H pip3 install awscli
#  - aws s3 cp $TRAVIS_BUILD_DIR/installed/lib/ s3://brainflow-artifacts/$TRAVIS_COMMIT/$TRAVIS_OS_NAME --recursive
# notify that everything is ok
#  - echo success > ${TRAVIS_OS_NAME}_success && aws s3 cp ${TRAVIS_OS_NAME}_success s3://brainflow-artifacts/$TRAVIS_COMMIT/

=======
after_success:
  - sudo -H pip3 install awscli
  # push libraries from docker!
  - if [ "$TRAVIS_OS_NAME" = "linux" ]; then
      aws s3 cp $TRAVIS_BUILD_DIR/installed_docker/lib/ s3://brainflow-artifacts/$TRAVIS_COMMIT/$TRAVIS_OS_NAME --recursive ;
    fi
  - if [ "$TRAVIS_OS_NAME" = "osx" ]; then
      aws s3 cp $TRAVIS_BUILD_DIR/installed/lib/ s3://brainflow-artifacts/$TRAVIS_COMMIT/$TRAVIS_OS_NAME --recursive ;
    fi
  # notify that everything is ok
  - echo success > ${TRAVIS_OS_NAME}_success && aws s3 cp ${TRAVIS_OS_NAME}_success s3://brainflow-artifacts/$TRAVIS_COMMIT/
>>>>>>> 58d0071b

notifications:
  email:
    on_success: never
    on_failure: always<|MERGE_RESOLUTION|>--- conflicted
+++ resolved
@@ -92,27 +92,18 @@
       sudo -H python3 $TRAVIS_BUILD_DIR/emulator/brainflow_emulator/wifi_shield_emulator.py python3 $TRAVIS_BUILD_DIR/tests/python/brainflow_get_data.py --log --board-id 4 --ip-address 127.0.0.1 --ip-protocol 2 --ip-port 17982 ;
     fi
 
-<<<<<<< HEAD
-# deploy only in openbci's fork
-#after_success:
-#  - sudo -H pip3 install awscli
-#  - aws s3 cp $TRAVIS_BUILD_DIR/installed/lib/ s3://brainflow-artifacts/$TRAVIS_COMMIT/$TRAVIS_OS_NAME --recursive
-# notify that everything is ok
-#  - echo success > ${TRAVIS_OS_NAME}_success && aws s3 cp ${TRAVIS_OS_NAME}_success s3://brainflow-artifacts/$TRAVIS_COMMIT/
-
-=======
-after_success:
-  - sudo -H pip3 install awscli
-  # push libraries from docker!
-  - if [ "$TRAVIS_OS_NAME" = "linux" ]; then
-      aws s3 cp $TRAVIS_BUILD_DIR/installed_docker/lib/ s3://brainflow-artifacts/$TRAVIS_COMMIT/$TRAVIS_OS_NAME --recursive ;
-    fi
-  - if [ "$TRAVIS_OS_NAME" = "osx" ]; then
-      aws s3 cp $TRAVIS_BUILD_DIR/installed/lib/ s3://brainflow-artifacts/$TRAVIS_COMMIT/$TRAVIS_OS_NAME --recursive ;
-    fi
-  # notify that everything is ok
-  - echo success > ${TRAVIS_OS_NAME}_success && aws s3 cp ${TRAVIS_OS_NAME}_success s3://brainflow-artifacts/$TRAVIS_COMMIT/
->>>>>>> 58d0071b
+# deploy from openbci fork
+# after_success:
+#   - sudo -H pip3 install awscli
+#   # push libraries from docker!
+#   - if [ "$TRAVIS_OS_NAME" = "linux" ]; then
+#       aws s3 cp $TRAVIS_BUILD_DIR/installed_docker/lib/ s3://brainflow-artifacts/$TRAVIS_COMMIT/$TRAVIS_OS_NAME --recursive ;
+#     fi
+#   - if [ "$TRAVIS_OS_NAME" = "osx" ]; then
+#       aws s3 cp $TRAVIS_BUILD_DIR/installed/lib/ s3://brainflow-artifacts/$TRAVIS_COMMIT/$TRAVIS_OS_NAME --recursive ;
+#     fi
+#   # notify that everything is ok
+#   - echo success > ${TRAVIS_OS_NAME}_success && aws s3 cp ${TRAVIS_OS_NAME}_success s3://brainflow-artifacts/$TRAVIS_COMMIT/
 
 notifications:
   email:
