--- conflicted
+++ resolved
@@ -130,10 +130,7 @@
     return TRUE;
 }
 #else
-<<<<<<< HEAD
-=======
 // the same as DLL_PROCESS_DETACH for linux
->>>>>>> ac138348
 __attribute__ ((destructor)) static void terminate_all (void)
 {
     if (board != NULL)
