<<<<<<< HEAD
# Python

Following commands will install all required packages for you:
```
cd python-package
pip install -e .
```
Or install it from [PYPI](https://pypi.org/project/brainflow/) with:
```
pip install brainflow
```
=======
# Brainflow

Brainflow is a library to read and process data from BCI boards.

This library provides an uniform API to get data from huge amount of BCI devices and to perform signal processing

Also it is available for other programming languages like:

* C++
* Java
* C#
* Matlab
* R
* and so on
>>>>>>> 58d0071b

## [BrainFlow Docs, Dev and User guides and other information](https://brainflow.readthedocs.io/en/latest/index.html)<|MERGE_RESOLUTION|>--- conflicted
+++ resolved
@@ -1,4 +1,3 @@
-<<<<<<< HEAD
 # Python
 
 Following commands will install all required packages for you:
@@ -10,21 +9,5 @@
 ```
 pip install brainflow
 ```
-=======
-# Brainflow
-
-Brainflow is a library to read and process data from BCI boards.
-
-This library provides an uniform API to get data from huge amount of BCI devices and to perform signal processing
-
-Also it is available for other programming languages like:
-
-* C++
-* Java
-* C#
-* Matlab
-* R
-* and so on
->>>>>>> 58d0071b
 
 ## [BrainFlow Docs, Dev and User guides and other information](https://brainflow.readthedocs.io/en/latest/index.html)